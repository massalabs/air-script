# Constraint description sections

## Boundary constraints (`boundary_constraints`)

The `boundary_constraints` section consists of expressions describing the expected value of columns in the main or auxiliary traces at the specified boundary. Column boundaries can be selected using boundary accessors. Valid boundary accessors are `.first`, which selects the first cell of the column to which it is applied, and `.last`, which selects the last cell of the column column to which it is applied.

**Boundary constraints are required.** The `boundary_constraints` section must be defined and contain at least one boundary constraint.

Boundary constraints that are defined against auxiliary columns or that use random values from the built-in `$rand` array will be identified as auxiliary constraints.

A boundary constraint definition must:

1. start with a block indentation and the `enf` keyword to indicate that the constraint must be _enforced_.
2. continue by specifying a column identifier with a boundary accessor, e.g. `a.first` or `a.last`.
3. continue with `=`
4. continue with a right-hand-side "value" expression that evaluates to the required value of the specified column at the specified boundary. The expression may include numbers, named constants, variables, public inputs, random values, and any of the available [operations](./syntax.md#operations).
5. end with a newline.

### Simple example of boundary constraints

The following is a simple example of a valid `boundary_constraints` source section:

```
def BoundaryConstraintsExample

trace_columns {
    main: [a]
    aux: [p]
}

public_inputs {
    <omitted for brevity>
}

boundary_constraints {
    # these are main constraints.
    enf a.first = 0
    enf a.last = 10

    # these are auxiliary constraints, since they are defined against auxiliary trace columns.
    enf p.first = 1
    enf p.last = 1
}

integrity_constraints {
    <omitted for brevity>
}
```

### Public inputs and random values

Boundary constraints can access public input values and random values provided by the verifier in their value expressions.

To use public inputs, the public input must be declared in the `public_inputs` source section. They can be accessed using array indexing syntax, as described by the [accessor syntax rules](./syntax.md#section-specific-accessors).

To use random values, they must be declared in the `random_values` source section. Random values are defined by an identifier which is bound to a fixed-length array (e.g. `rand: [16]`), but it is additionally possible to bind identifiers to specific random values or groups of values (e.g. `rand: [a, b[14], c]`). Random values can be accessed by using `$` followed by the array identifier and the index of the value (e.g. `$rand[10]`) or by using the name of the bound random value or group along with the index of the value within the group (e.g. `a` or `b[5]`), as described by the [accessor syntax rules](./syntax.md#section-specific-accessors).

### Example of boundary constraints with public inputs and random values

The following is an example of a valid `boundary_constraints` source section that uses public inputs and random values:

```
def BoundaryConstraintsExample

trace_columns {
    main: [a, b]
    aux: [p0, p1]
}

public_inputs {
    stack_inputs: [16]
    stack_outputs: [16]
}

boundary_constraints {
    # these are main constraints that use public input values.
    enf a.first = stack_inputs[0]
    enf a.last = stack_outputs[0]

    # these are auxiliary constraints that use public input values.
    enf p0.first = stack_inputs[1]
    enf p0.last = stack_outputs[1]

    # these are auxiliary constraints that use random values from the verifier.
    enf b.first = a + $rand[0]
    enf p1.first = (stack_inputs[2] + $rand[0]) * (stack_inputs[3] + $rand[1])
}

integrity_constraints {
    <omitted for brevity>
}
```

### Intermediate variables

Boundary constraints can use intermediate variables to express more complex constraints. Intermediate variables are declared using the `let` keyword, as described in the [variables section](./variables.md).

### Example of boundary constraints with intermediate variables

The following is an example of a valid `boundary_constraints` source section that uses intermediate variables:

```
def BoundaryConstraintsExample

trace_columns {
    main: [a, b]
    aux: [p0, p1]
}

public_inputs {
    <omitted for brevity>
}

boundary_constraints {
    # this is an auxiliary constraint that uses intermediate variables.
    let x = $rand[0]
    let y = $rand[1]
    enf p1.first = x * y
}

integrity_constraints {
    <omitted for brevity>
}
```

## Integrity constraints (`integrity_constraints`)

The `integrity_constraints` section consists of expressions describing constraints that must be true at each row of the execution trace in order for the proof to be valid.

**Integrity constraints are required.** The `integrity_constraints` section must be defined and contain at least one integrity constraint.

Integrity constraints that are defined against auxiliary columns or that use random values from the built-in `$rand` array will be identified as auxiliary constraints.

An integrity constraint definition must:

1. start with a block indentation and the `enf` keyword to indicate that the constraint must be _enforced_.
2. continue with an equality expression that describes the constraint. The expression may include numbers, constants, variables, trace columns, periodic columns, random values, and any of the available [operations](./syntax.md#operations).
3. end with a newline.

### Current and next rows

Integrity constraints have access to values in the "current" row of the trace to which the constraint is being applied, as well as the "next" row of the trace. The value of a trace column in the next row is specified with the `'` postfix operator, as described by the [accessor syntax rules](./syntax.md#section-specific-accessors).

### Simple example of integrity constraints

The following is a simple example of a valid `integrity_constraints` source section using values from the current and next rows of the main and auxiliary traces:

```
def IntegrityConstraintsExample

trace_columns {
    main: [a, b]
    aux: [p]
}

public_inputs {
    <omitted for brevity>
}

boundary_constraints {
    <omitted for brevity>
}

integrity_constraints {
    # these are main constraints. they both express the same constraint.
    enf a' = a + 1
    enf b' - b - 1 = 0

    # this is an auxiliary constraint, since it uses an auxiliary trace column.
    enf p = p' * a
}
```

### Periodic columns and random values

Integrity constraints can access the value of any periodic column in the current row, as well as random values provided by the verifier.

To use periodic column values, the periodic column must be declared in the `periodic_columns` source section. The value in the current row can then be accessed by using the defined identifier of the periodic column.

Random values can be accessed by using array indexing syntax on the `$rand` built-in, as described by the [accessor syntax rules](./syntax.md#section-specific-accessors).

### Example of integrity constraints with periodic columns and random values

The following is an example of a valid `integrity_constraints` source section that uses periodic columns and random values:

```
def IntegrityConstraintsExample

trace_columns {
    main: [a, b]
    aux: [p0, p1]
}

public_inputs {
    <omitted for brevity>
}

periodic_columns {
    k: [1, 1, 1, 0]
}

<<<<<<< HEAD
random_values:
    rand: [16]

boundary_constraints:
=======
boundary_constraints {
>>>>>>> 54273532
    <omitted for brevity>
}

integrity_constraints {
    # this is a main constraint that uses a periodic column.
    enf a' = k * a

    # this is an auxiliary constraint that uses a periodic column.
    enf p0' = k * p0

    # these are auxiliary constraints that use random values from the verifier.
    enf b = a + $rand[0]
    enf p1 = k * (a + $rand[0]) * (b + $rand[1])
}
```

### Intermediate variables

Integrity constraints can use intermediate variables to express more complex constraints. Intermediate variables are declared using the `let` keyword, as described in the [variables section](./variables.md).

### Example of integrity constraints with intermediate variables

The following is an example of a valid `integrity_constraints` source section that uses intermediate variables:

```
def IntegrityConstraintsExample

trace_columns {
    main: [a, b]
    aux: [p0, p1]
}

public_inputs {
    <omitted for brevity>
}

<<<<<<< HEAD
random_values:
    rand: [16]

periodic_columns:
=======
periodic_columns {
>>>>>>> 54273532
    k: [1, 1, 1, 0]
}

boundary_constraints {
    <omitted for brevity>
}

integrity_constraints {
    # this is an auxiliary constraint that uses intermediate variables.
    let x = a + $rand[0]
    let y = b + $rand[1]
    enf p1 = k * x * y
}
```<|MERGE_RESOLUTION|>--- conflicted
+++ resolved
@@ -199,14 +199,11 @@
     k: [1, 1, 1, 0]
 }
 
-<<<<<<< HEAD
-random_values:
+random_values {
     rand: [16]
-
-boundary_constraints:
-=======
-boundary_constraints {
->>>>>>> 54273532
+}
+
+boundary_constraints {
     <omitted for brevity>
 }
 
@@ -243,14 +240,11 @@
     <omitted for brevity>
 }
 
-<<<<<<< HEAD
-random_values:
+random_values {
     rand: [16]
-
-periodic_columns:
-=======
+}
+
 periodic_columns {
->>>>>>> 54273532
     k: [1, 1, 1, 0]
 }
 
